/**
 * @file M16-lib.cpp
 * @brief Implementation of the M16 class.
 *
 * This file contains the implementation of the M16 class, which provides
 * an interface for interacting with the M16 modem using UART communication.
 *
 * @author Stian Østhus Lund
 * @author Ole Anders Astad
 * @date March 2025
 */
#include "M16-lib.h"

/**
 * @brief Constructor for the M16 class.
 *
 * This constructor initializes an M16 object with a reference to a uart_port_t object.
 *
 * @param uart_num A reference to a uart_port_t object used for serial communication.
 */
M16::M16(uart_port_t uart_num) : uart_num(uart_num) {}

/**
 * @brief Initializes the M16 module with the specified RX and TX pins.
 *
 * This function sets up the serial communication for the M16 module using the
 * specified RX and TX pins and a predefined baud rate and serial configuration.
 *
 * @param rx_pin The pin number to be used for receiving data (RX).
 * @param tx_pin The pin number to be used for transmitting data (TX).
 */
void M16::begin(uint8_t rx_pin, uint8_t tx_pin)
{
	uart_config_t uart_config = {
		.baud_rate = M16_BAUD,
		.data_bits = UART_DATA_8_BITS,
		.parity = UART_PARITY_DISABLE,
		.stop_bits = UART_STOP_BITS_1,
		.flow_ctrl = UART_HW_FLOWCTRL_DISABLE,
		.rx_flow_ctrl_thresh = 122,
		.source_clk = UART_SCLK_REF_TICK,
	};
	if (uart_param_config(this->uart_num, &uart_config) != ESP_OK)
	{
		Serial.println("Failed to configure UART parameters for M16.");
	}
	if (uart_set_pin(this->uart_num, tx_pin, rx_pin, UART_PIN_NO_CHANGE, UART_PIN_NO_CHANGE) != ESP_OK)
	{
		Serial.println("Failed to set UART pins for M16.");
	}
	if (uart_driver_install(this->uart_num, 1024, 0, 0, NULL, 0) != ESP_OK)
	{
		Serial.println("Failed to install UART driver for M16.");
	}
}

/**
 * @brief Sends a single byte of data through the M16 modem.
 *
 * This function sends a single byte through the M16 modem.
 *
 * @param byte The byte of data to be sent.
 */
void M16::sendByte(uint8_t byte)
{
	uart_write_bytes(this->uart_num, (const char *)&byte, 1);
}

bool M16::sendPacket(unsigned short packet)
{
	uint8_t bytes[2];
	bytes[0] = (packet >> 8) & 0xff;
	bytes[1] = packet & 0xff;
#ifdef DEBUG
	Serial.printf("Byte[0] from packet %s\n", convertToBinary(bytes[0]));
	Serial.printf("Byte[1] from packet %s\n", convertToBinary(bytes[1]));
#endif
	uart_write_bytes(this->uart_num, (const char *)&bytes, 2);

	// TODO: Implement error checking and return value.
	return true;
}

/**
 * @brief Switches the operation mode of the M16 device.
 *
 * This function sends a specific byte (0x6d) to the device to initiate
 * a mode switch. It then waits for 1000 milliseconds before sending
 * the byte again to complete the mode switch process.
 *
 * The modem boots into Transparent Mode by default.
 */
void M16::switchOperationMode()
{
	this->sendByte(0x6d);
	vTaskDelay(pdMS_TO_TICKS(1000));
	this->sendByte(0x6d);
}

/**
 * @brief Sets the communication channel for the M16 device.
 *
 * This function sets the communication channel for the M16 device by sending
 * a series of bytes to the device.
 *
 * @param channel The communication channel to set (must be between 1 and 12).
 */
void M16::setCommunicationChannel(uint8_t channel)
{
	if (channel < 1 || channel > 12)
	{
		// Invalid channel, do nothing.
		return;
	}

	// Send the channel change command.
	this->sendByte(0x63);
	vTaskDelay(pdMS_TO_TICKS(1000));
	this->sendByte(0x63);
	vTaskDelay(pdMS_TO_TICKS(1));

	// Send the channel character.
	if (channel <= 9)
	{
		this->sendByte(0x30 + channel); // Channels 1-9
	}
	else
	{
		this->sendByte(0x61 + (channel - 10)); // Channels 10-12 ('a', 'b', 'c')
	}
}

/**
 * @brief Sets the power level of the M16 device.
 *
 * This function sets the power level of the M16 device by sending the appropriate
 * command and power level character. The power level must be between 1 and 4 inclusive.
 *
 * @param powerLevel The desired power level (must be between 1 and 4).
 */
void M16::setPowerLevel(uint8_t powerLevel)
{
	if (powerLevel < 1 || powerLevel > 4)
	{
		// Invalid power level, do nothing.
		return;
	}

	// Set power level command.
	this->sendByte(0x6c);
	vTaskDelay(pdMS_TO_TICKS(1000));
	this->sendByte(0x6c);
	vTaskDelay(pdMS_TO_TICKS(1500));

	// Send the power level character.
	this->sendByte(0x30 + powerLevel);
}

/**
 * @brief Requests a report from the M16 device.
 *
 * This function sends a request byte to the M16 device and waits for the report to be available.
 * It retries the request up to 100 times with a delay of 10 milliseconds between each retry.
 * If the report is available, it reads the report data into the report struct.
 *
 * @return true if the report is successfully received, false if the request times out.
 */
bool M16::requestReport()
{
	this->sendByte(0x72);
	vTaskDelay(pdMS_TO_TICKS(1000));
	this->sendByte(0x72);

	uint8_t reportBytes[18];
	uint8_t retries = 0;
	size_t bytesRead = 0;

	// Wait until the report is available.
	while (bytesRead < sizeof(reportBytes))
	{
		int result = uart_read_bytes(this->uart_num, reportBytes + bytesRead, sizeof(reportBytes) - bytesRead, pdMS_TO_TICKS(10));
		if (result > 0)
		{
			bytesRead += result;
		}
		else
		{
			if (retries++ > 100)
			{
				return false;
			}
		}
	}
	this->report.startOfFrame = reportBytes[0];
	this->report.transportBlock = (reportBytes[1] << 8) | reportBytes[2];
	this->report.bitErrorRate = reportBytes[3];
	this->report.signalPower = reportBytes[4];
	this->report.noisePower = reportBytes[5];
	this->report.packetValid = (reportBytes[6] << 8) | reportBytes[7];
	this->report.packedInvalid = reportBytes[8];
	this->report.firmwareVersion = reportBytes[9];
	this->report.timeSinceBoot = (reportBytes[10] << 16) | (reportBytes[11] << 8) | reportBytes[12];
	this->report.chipID = (reportBytes[13] << 8) | reportBytes[14];
	this->report.hwRev = (reportBytes[15] & 0b00000011);
	this->report.channel = (reportBytes[15] & 0b00111100) >> 2;
	this->report.tbValid = (reportBytes[15] & 0b01000000) >> 6;
	this->report.txComplete = (reportBytes[15] & 0b10000000) >> 7;
	this->report.diagnostic = (reportBytes[16] & 0b00000001);
	// this->report.reserved = (reportBytes[16] & 0x02) >> 1;
	this->report.powerLevel = (reportBytes[16] & 0b00001100) >> 2;
	// this->report.reserved2 = (reportBytes[16] >> 0 & 0xf0) >> 4;
	this->report.endOfFrame = reportBytes[17];

	return true;
}

bool M16::sendPacket(ProtocolStructure packet)
{
	unsigned short encodedPackage = encode(packet);
#ifdef DEBUG
	Serial.print("Encoded data: ");
	Serial.println(convertToBinary(encodedPackage));
#endif
	return sendPacket(encodedPackage);
}

bool M16::sendPacket(unsigned char id, Command command, unsigned char data)
{
	unsigned short encodedPackage = encode(id, command, data);
	return sendPacket(encodedPackage);
}

size_t M16::getRxBuffLength()
{
	size_t buffered_size;
	uart_get_buffered_data_len(this->uart_num, &buffered_size);
	return buffered_size;
}

void M16::flushTxBuffer()
{
	uart_flush(this->uart_num);
}

void M16::refreshBaudRate()
{
	uart_set_baudrate(this->uart_num, M16_BAUD);
}

int M16::readRxBuff(uint8_t *data, size_t length)
{
	int num = 0;
	num = uart_read_bytes(this->uart_num, data, length, pdMS_TO_TICKS(100));
	uart_flush_input(this->uart_num);
	return num;
}

/**
 * @brief Encodes input values into a 16-bit message.
 *
 * This function constructs a 16-bit message by encoding an ID (4 bits), a command (4 bits),
 * and data (8 bits). The format of the final message is:
<<<<<<< HEAD
 * - bbbb(ID)bbbb(Command)bbbbbbbb(Data) or IIIICCCCDDDD
=======
 * - bbbb(ID)bbbb(Command)bbbbbbbb(Data)
>>>>>>> 4d4a89cd
 *
 * @param id The ID to identify a unit (only the first 3 bits are kept).
 * @param command The command/type of the action (only the first 3 bits are kept).
 * @param data The actual data to send (first 10 bits are used).
 * @return The final encoded message as an unsigned short.
 */
unsigned short M16::encode(unsigned char id, Command command, unsigned char data)
{
	unsigned short codedMessage = 0;
	codedMessage |= ((0b00001111 & id) << (4 + 8));
	codedMessage |= ((0b00001111 & command) << (8));
	codedMessage |= 0b0000000011111111 & data;
	return codedMessage;
}

/**
 * @brief Encodes input values into a 16-bit message.
 *
 * This function constructs a 16-bit message by encoding an ID (4 bits), a command (4 bits),
 * and data (8 bits). The format of the final message is:
 * - bbbb(ID)bbbb(Command)bbbbbbbb(Data) or IIIICCCCDDDD
 *
 * @param id The ID to identify a unit (only the first 3 bits are kept).
 * @param command The command/type of the action (only the first 3 bits are kept).
 * @param data The actual data to send (first 10 bits are used).
 * @return The final encoded message as an unsigned short.
 */
unsigned short M16::encode(ProtocolStructure send)
{
	return encode(send.id, send.command, send.data);
}

/**
 * @brief Decodes a 16-bit message into a `ProtocolStructure`.
 *
 * This function extracts the ID (4 bits), command (4 bits), and data (8 bits) from the
 * given 16-bit message and returns them in a `ProtocolStructure` object.
 *
 * @param messageToDecode The 16-bit encoded message.
 * @return A `ProtocolStructure` containing the extracted ID, command, and data.
 */
ProtocolStructure M16::decode(unsigned short messageToDecode)
{
	ProtocolStructure result{0, Command::HI, 0};
	result.id = 0b0000000000001111 & (messageToDecode >> (4 + 8));
	result.command = static_cast<Command>(0b0000000000001111 & (messageToDecode >> (8)));
	result.data = (messageToDecode & 0b0000000011111111);
	return result;
}

/**
 * @brief Decodes a 16-bit message into a `ProtocolStructure`.
 *
 * This function extracts the ID (4 bits), command (4 bits), and data (8 bits) from the
 * given 16-bit message and returns them in a `ProtocolStructure` object.
 *
 * @param messageToDecode The 16-bit encoded message.
 * @return A `ProtocolStructure` containing the extracted ID, command, and data.
 */
ProtocolStructure M16::decode(uint8_t *messageToDecode)
{
	ProtocolStructure result{0, Command::HI, 0};
	result.id = 0b00001111 & (messageToDecode[0] >> 4);
<<<<<<< HEAD
	result.command = static_cast<Command>(0b00000111 & (messageToDecode[0]));
=======
	result.command = static_cast<Command>(0b00001111 & (messageToDecode[0]));
>>>>>>> 4d4a89cd
	result.data = messageToDecode[1];
	return result;
}

/**
 * @brief Converts an input value to a binary string representation.
 *
 * This function takes an input of type T and returns a string representation of its binary value.
 * The resulting string is prefixed with "0b" to indicate its binary format.
 *
 * @tparam T The type of the input parameter.
 * @param input The value to be converted into a binary string.
 * @return A string representing the binary value of the input.
 */
template <typename T>
String convertToBinary(T input)
{
	String output = "0b";
	for (int i = (sizeof(input) * 8) - 1; i >= 0; i--)
	{
		if (input & (1 << i))
		{
			output += '1';
		}
		else
		{
			output += '0';
		}
	}
	return output;
}<|MERGE_RESOLUTION|>--- conflicted
+++ resolved
@@ -71,6 +71,10 @@
 	uint8_t bytes[2];
 	bytes[0] = (packet >> 8) & 0xff;
 	bytes[1] = packet & 0xff;
+#ifdef DEBUG
+	Serial.printf("Byte[0] from packet %s\n", convertToBinary(bytes[0]));
+	Serial.printf("Byte[1] from packet %s\n", convertToBinary(bytes[1]));
+#endif
 #ifdef DEBUG
 	Serial.printf("Byte[0] from packet %s\n", convertToBinary(bytes[0]));
 	Serial.printf("Byte[1] from packet %s\n", convertToBinary(bytes[1]));
@@ -218,12 +222,15 @@
 {
 	unsigned short encodedPackage = encode(packet);
 #ifdef DEBUG
+#ifdef DEBUG
 	Serial.print("Encoded data: ");
 	Serial.println(convertToBinary(encodedPackage));
 #endif
+#endif
 	return sendPacket(encodedPackage);
 }
 
+bool M16::sendPacket(unsigned char id, Command command, unsigned char data)
 bool M16::sendPacket(unsigned char id, Command command, unsigned char data)
 {
 	unsigned short encodedPackage = encode(id, command, data);
@@ -260,11 +267,7 @@
  *
  * This function constructs a 16-bit message by encoding an ID (4 bits), a command (4 bits),
  * and data (8 bits). The format of the final message is:
-<<<<<<< HEAD
  * - bbbb(ID)bbbb(Command)bbbbbbbb(Data) or IIIICCCCDDDD
-=======
- * - bbbb(ID)bbbb(Command)bbbbbbbb(Data)
->>>>>>> 4d4a89cd
  *
  * @param id The ID to identify a unit (only the first 3 bits are kept).
  * @param command The command/type of the action (only the first 3 bits are kept).
@@ -272,11 +275,15 @@
  * @return The final encoded message as an unsigned short.
  */
 unsigned short M16::encode(unsigned char id, Command command, unsigned char data)
+unsigned short M16::encode(unsigned char id, Command command, unsigned char data)
 {
 	unsigned short codedMessage = 0;
 	codedMessage |= ((0b00001111 & id) << (4 + 8));
 	codedMessage |= ((0b00001111 & command) << (8));
 	codedMessage |= 0b0000000011111111 & data;
+	codedMessage |= ((0b00001111 & id) << (4 + 8));
+	codedMessage |= ((0b00001111 & command) << (8));
+	codedMessage |= 0b0000000011111111 & data;
 	return codedMessage;
 }
 
@@ -308,6 +315,10 @@
  */
 ProtocolStructure M16::decode(unsigned short messageToDecode)
 {
+	ProtocolStructure result{0, Command::HI, 0};
+	result.id = 0b0000000000001111 & (messageToDecode >> (4 + 8));
+	result.command = static_cast<Command>(0b0000000000001111 & (messageToDecode >> (8)));
+	result.data = (messageToDecode & 0b0000000011111111);
 	ProtocolStructure result{0, Command::HI, 0};
 	result.id = 0b0000000000001111 & (messageToDecode >> (4 + 8));
 	result.command = static_cast<Command>(0b0000000000001111 & (messageToDecode >> (8)));
@@ -328,11 +339,7 @@
 {
 	ProtocolStructure result{0, Command::HI, 0};
 	result.id = 0b00001111 & (messageToDecode[0] >> 4);
-<<<<<<< HEAD
 	result.command = static_cast<Command>(0b00000111 & (messageToDecode[0]));
-=======
-	result.command = static_cast<Command>(0b00001111 & (messageToDecode[0]));
->>>>>>> 4d4a89cd
 	result.data = messageToDecode[1];
 	return result;
 }
